### ensmallen ?.??.?: "???"
###### ????-??-??
<<<<<<< HEAD
 * Add NSGA2 optimizer for multi-objective functions
    ([#149](https://github.com/mlpack/ensmallen/pull/149)).
    
=======

### ensmallen 2.13.0: "Automatically Automated Automation"
###### 2020-07-15
>>>>>>> 38229276
 * Fix CMake package export
    ([#198](https://github.com/mlpack/ensmallen/pull/198)).

 * Allow early stop callback to accept a lambda function
   ([#165](https://github.com/mlpack/ensmallen/pull/165)).

### ensmallen 2.12.1: "Stir Crazy"
###### 2020-04-20
 * Fix total number of epochs and time estimation for ProgressBar callback
    ([#181](https://github.com/mlpack/ensmallen/pull/181)).

 * Handle SpSubview_col and SpSubview_row in Armadillo 9.870
    ([#194](https://github.com/mlpack/ensmallen/pull/194)).

 * Minor documentation fixes
    ([#197](https://github.com/mlpack/ensmallen/pull/197)).

### ensmallen 2.12.0: "Stir Crazy"
###### 2020-03-28
 * Correction in the formulation of sigma in CMA-ES
    ([#183](https://github.com/mlpack/ensmallen/pull/183)).

 * Remove deprecated methods from PrimalDualSolver implementation
    ([#185](https://github.com/mlpack/ensmallen/pull/185).

 * Update logo ([#186](https://github.com/mlpack/ensmallen/pull/186)).

### ensmallen 2.11.5: "The Poster Session Is Full"
###### 2020-03-11
  * Change "mathematical optimization" term to "numerical optimization" in the
    documentation ([#177](https://github.com/mlpack/ensmallen/pull/177)).

### ensmallen 2.11.4: "The Poster Session Is Full"
###### 2020-03-03
  * Require new HISTORY.md entry for each PR.
    ([#171](https://github.com/mlpack/ensmallen/pull/171),
     [#172](https://github.com/mlpack/ensmallen/pull/172),
     [#175](https://github.com/mlpack/ensmallen/pull/175)).

  * Update/fix example documentation
    ([#174](https://github.com/mlpack/ensmallen/pull/174)).

### ensmallen 2.11.3: "The Poster Session Is Full"
###### 2020-02-19
  * Prevent spurious compiler warnings
    ([#161](https://github.com/mlpack/ensmallen/pull/161)).

  * Fix minor memory leaks
    ([#167](https://github.com/mlpack/ensmallen/pull/167)).

  * Revamp CMake configuration
    ([#152](https://github.com/mlpack/ensmallen/pull/152)).

### ensmallen 2.11.2: "The Poster Session Is Full"
###### 2020-01-16
  * Allow callback instantiation for SGD based optimizer
    ([#138](https://github.com/mlpack/ensmallen/pull/155)).

  * Minor test stability fixes on i386
    ([#156](https://github.com/mlpack/ensmallen/pull/156)).

  * Fix Lookahead MaxIterations() check.
    ([#159](https://github.com/mlpack/ensmallen/pull/159)).

### ensmallen 2.11.1: "The Poster Session Is Full"
###### 2019-12-28
  * Fix Lookahead Synchronization period type
    ([#153](https://github.com/mlpack/ensmallen/pull/153)).

### ensmallen 2.11.0: "The Poster Session Is Full"
###### 2019-12-24
  * Add Lookahead
    ([#138](https://github.com/mlpack/ensmallen/pull/138)).

  * Add AdaBound and AMSBound
    ([#137](https://github.com/mlpack/ensmallen/pull/137)).

### ensmallen 2.10.5: "Fried Chicken"
###### 2019-12-13
  * SGD callback test 32-bit safety (big number)
    ([#143](https://github.com/mlpack/ensmallen/pull/143)).

  * Use "arbitrary" and "separable" terms in static function type checks
    ([#145](https://github.com/mlpack/ensmallen/pull/145)).

  * Remove 'using namespace std' from `problems/` files
    ([#147](https://github.com/mlpack/ensmallen/pull/147)).

### ensmallen 2.10.4: "Fried Chicken"
###### 2019-11-18
  * Add optional tests building.
    ([#141](https://github.com/mlpack/ensmallen/pull/141)).

  * Make code samples collapsible in the documentation.
    ([#140](https://github.com/mlpack/ensmallen/pull/140)).

### ensmallen 2.10.3: "Fried Chicken"
###### 2019-09-26
  * Fix ParallelSGD runtime bug.
    ([#135](https://github.com/mlpack/ensmallen/pull/135)).

  * Add additional L-BFGS convergence check
    ([#136](https://github.com/mlpack/ensmallen/pull/136)).

### ensmallen 2.10.2: "Fried Chicken"
###### 2019-09-11
  * Add release script to rel/ for maintainers
    ([#128](https://github.com/mlpack/ensmallen/pull/128)).

  * Fix Armadillo version check
    ([#133](https://github.com/mlpack/ensmallen/pull/133)).

### ensmallen 2.10.1: "Fried Chicken"
###### 2019-09-10
  * Documentation fix for callbacks
    ([#129](https://github.com/mlpack/ensmallen/pull/129).

  * Compatibility fixes for ensmallen 1.x
    ([#131](https://github.com/mlpack/ensmallen/pull/131)).

### ensmallen 2.10.0: "Fried Chicken"
###### 2019-09-07
  * All `Optimize()` functions now take any matrix type; so, e.g., `arma::fmat`
    or `arma::sp_mat` can be used for optimization.  See the documentation for
    more details ([#113](https://github.com/mlpack/ensmallen/pull/113),
    [#119](https://github.com/mlpack/ensmallen/pull/119)).

  * Introduce callback support.  Callbacks can be appended as the last arguments
    of an `Optimize()` call, and can perform custom behavior at different points
    during the optimization.  See the documentation for more details
    ([#119](https://github.com/mlpack/ensmallen/pull/119)).

  * Slight speedups for `FrankWolfe` optimizer
    ([#127](https://github.com/mlpack/ensmallen/pull/127)).

### ensmallen 1.16.2: "Loud Alarm Clock"
###### 2019-08-12
  * Fix PSO return type bug
    ([#126](https://github.com/mlpack/ensmallen/pull/126)).

### ensmallen 1.16.1: "Loud Alarm Clock"
###### 2019-08-11
  * Update HISTORY.md to use Markdown links to the PR and add release names.

  * Fix PSO return type bug
    ([#124](https://github.com/mlpack/ensmallen/pull/124)).

### ensmallen 1.16.0: "Loud Alarm Clock"
###### 2019-08-09
  * Add option to avoid computing exact objective at the end of the optimization
    ([#109](https://github.com/mlpack/ensmallen/pull/109)).

  * Fix handling of curvature for BigBatchSGD
    ([#118](https://github.com/mlpack/ensmallen/pull/118)).

  * Reduce runtime of tests
    ([#118](https://github.com/mlpack/ensmallen/pull/118)).

  * Introduce local-best particle swarm optimization, `LBestPSO`, for
    unconstrained optimization problems
    ([#86](https://github.com/mlpack/ensmallen/pull/86)).

### ensmallen 1.15.1: "Wrong Side Of The Road"
###### 2019-05-22
  * Fix `-Wreorder` in `qhadam` warning
    ([#115](https://github.com/mlpack/ensmallen/pull/115)).

  * Fix `-Wunused-private-field` warning in `spsa`
    ([#115](https://github.com/mlpack/ensmallen/pull/115)).

  * Add more warning output for gcc/clang
    ([#116](https://github.com/mlpack/ensmallen/pull/116)).

### ensmallen 1.15.0: "Wrong Side Of The Road"
###### 2019-05-14
  * Added QHAdam and QHSGD optimizers
    ([#81](https://github.com/mlpack/ensmallen/pull/81)).

### ensmallen 1.14.4: "Difficult Crimp"
###### 2019-05-12
  * Fixes for BigBatchSGD ([#91](https://github.com/mlpack/ensmallen/pull/91)).

### ensmallen 1.14.3: "Difficult Crimp"
###### 2019-05-06
  * Handle `eig_sym()` failures correctly
    ([#100](https://github.com/mlpack/ensmallen/pull/100)).

### ensmallen 1.14.2: "Difficult Crimp"
###### 2019-03-14
  * SPSA test tolerance fix
    ([#97](https://github.com/mlpack/ensmallen/pull/97)).

  * Minor documentation fixes (#95, #98).

  * Fix newlines at end of file
    ([#92](https://github.com/mlpack/ensmallen/pull/92)).

### ensmallen 1.14.1: "Difficult Crimp"
###### 2019-03-09
  * Fixes for SPSA ([#87](https://github.com/mlpack/ensmallen/pull/87)).

  * Optimized CNE and DE ([#90](https://github.com/mlpack/ensmallen/pull/90)).
    Changed initial population generation in CNE to be a normal distribution
    about the given starting point, which should accelerate convergence.

### ensmallen 1.14.0: "Difficult Crimp"
###### 2019-02-20
  * Add DE optimizer ([#77](https://github.com/mlpack/ensmallen/pull/77)).

  * Fix for Cholesky decomposition in CMAES
    ([#83](https://github.com/mlpack/ensmallen/pull/83)).

### ensmallen 1.13.2: "Coronavirus Invasion"
###### 2019-02-18
 * Minor documentation fixes ([#82](https://github.com/mlpack/ensmallen/pull/82)).

### ensmallen 1.13.1: "Coronavirus Invasion"
###### 2019-01-24
 * Fix -Wreorder warning ([#75](https://github.com/mlpack/ensmallen/pull/75)).

### ensmallen 1.13.0: "Coronavirus Invasion"
###### 2019-01-14
 * Enhance options for AugLagrangian optimizer
   ([#66](https://github.com/mlpack/ensmallen/pull/66)).

 * Add SPSA optimizer ([#69](https://github.com/mlpack/ensmallen/pull/69)).

### ensmallen 1.12.2: "New Year's Party"
###### 2019-01-05
 * Fix list of contributors.

### ensmallen 1.12.1: "New Year's Party"
###### 2019-01-03
 * Make sure all files end with newlines.

### ensmallen 1.12.0: "New Year's Party"
###### 2018-12-30
 * Add link to ensmallen PDF to README.md.

 * Minor documentation fixes.  Remove too-verbose documentation from source for
   each optimizer ([#61](https://github.com/mlpack/ensmallen/pull/61)).

 * Add FTML optimizer ([#48](https://github.com/mlpack/ensmallen/pull/48)).

 * Add SWATS optimizer ([#42](https://github.com/mlpack/ensmallen/pull/42)).

 * Add Padam optimizer ([#46](https://github.com/mlpack/ensmallen/pull/46)).

 * Add Eve optimizer ([#45](https://github.com/mlpack/ensmallen/pull/45)).

 * Add ResetPolicy() to SGD-like optimizers
   ([#60](https://github.com/mlpack/ensmallen/pull/60)).

### ensmallen 1.11.1: "Jet Lag"
###### 2018-11-29
 * Minor documentation fixes.

### ensmallen 1.11.0: "Jet Lag"
###### 2018-11-28
 * Add WNGrad optimizer.

 * Fix header name in documentation samples.

### ensmallen 1.10.1: "Corporate Catabolism"
###### 2018-11-16
 * Fixes for GridSearch optimizer.

 * Include documentation with release.

### ensmallen 1.10.0: "Corporate Catabolism"
###### 2018-10-20
 * Initial release.

 * Includes the ported optimization framework from mlpack
   (http://www.mlpack.org/).<|MERGE_RESOLUTION|>--- conflicted
+++ resolved
@@ -1,14 +1,10 @@
 ### ensmallen ?.??.?: "???"
 ###### ????-??-??
-<<<<<<< HEAD
  * Add NSGA2 optimizer for multi-objective functions
     ([#149](https://github.com/mlpack/ensmallen/pull/149)).
-    
-=======
 
 ### ensmallen 2.13.0: "Automatically Automated Automation"
 ###### 2020-07-15
->>>>>>> 38229276
  * Fix CMake package export
     ([#198](https://github.com/mlpack/ensmallen/pull/198)).
 
