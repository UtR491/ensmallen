### ensmallen ?.??.?: "???"
###### ????-??-??
<<<<<<< HEAD
 * Add MOEA/D optimizer for multi-objective functions
    ([#210](https://github.com/mlpack/ensmallen/pull/210))
    
=======

### ensmallen 2.14.0: "No Direction Home"
###### 2020-08-10
>>>>>>> a2ddf513
 * Add NSGA2 optimizer for multi-objective functions
    ([#149](https://github.com/mlpack/ensmallen/pull/149)).

 * Update automatic website update release script
   ([#207](https://github.com/mlpack/ensmallen/pull/207)).

 * Clarify and fix documentation for constrained optimizers
   ([#201](https://github.com/mlpack/ensmallen/pull/201)).

 * Fix L-BFGS convergence when starting from a minimum
   ([#201](https://github.com/mlpack/ensmallen/pull/201)).

### ensmallen 2.13.0: "Automatically Automated Automation"
###### 2020-07-15
 * Fix CMake package export
    ([#198](https://github.com/mlpack/ensmallen/pull/198)).

 * Allow early stop callback to accept a lambda function
   ([#165](https://github.com/mlpack/ensmallen/pull/165)).

### ensmallen 2.12.1: "Stir Crazy"
###### 2020-04-20
 * Fix total number of epochs and time estimation for ProgressBar callback
    ([#181](https://github.com/mlpack/ensmallen/pull/181)).

 * Handle SpSubview_col and SpSubview_row in Armadillo 9.870
    ([#194](https://github.com/mlpack/ensmallen/pull/194)).

 * Minor documentation fixes
    ([#197](https://github.com/mlpack/ensmallen/pull/197)).

### ensmallen 2.12.0: "Stir Crazy"
###### 2020-03-28
 * Correction in the formulation of sigma in CMA-ES
    ([#183](https://github.com/mlpack/ensmallen/pull/183)).

 * Remove deprecated methods from PrimalDualSolver implementation
    ([#185](https://github.com/mlpack/ensmallen/pull/185).

 * Update logo ([#186](https://github.com/mlpack/ensmallen/pull/186)).

### ensmallen 2.11.5: "The Poster Session Is Full"
###### 2020-03-11
  * Change "mathematical optimization" term to "numerical optimization" in the
    documentation ([#177](https://github.com/mlpack/ensmallen/pull/177)).

### ensmallen 2.11.4: "The Poster Session Is Full"
###### 2020-03-03
  * Require new HISTORY.md entry for each PR.
    ([#171](https://github.com/mlpack/ensmallen/pull/171),
     [#172](https://github.com/mlpack/ensmallen/pull/172),
     [#175](https://github.com/mlpack/ensmallen/pull/175)).

  * Update/fix example documentation
    ([#174](https://github.com/mlpack/ensmallen/pull/174)).

### ensmallen 2.11.3: "The Poster Session Is Full"
###### 2020-02-19
  * Prevent spurious compiler warnings
    ([#161](https://github.com/mlpack/ensmallen/pull/161)).

  * Fix minor memory leaks
    ([#167](https://github.com/mlpack/ensmallen/pull/167)).

  * Revamp CMake configuration
    ([#152](https://github.com/mlpack/ensmallen/pull/152)).

### ensmallen 2.11.2: "The Poster Session Is Full"
###### 2020-01-16
  * Allow callback instantiation for SGD based optimizer
    ([#138](https://github.com/mlpack/ensmallen/pull/155)).

  * Minor test stability fixes on i386
    ([#156](https://github.com/mlpack/ensmallen/pull/156)).

  * Fix Lookahead MaxIterations() check.
    ([#159](https://github.com/mlpack/ensmallen/pull/159)).

### ensmallen 2.11.1: "The Poster Session Is Full"
###### 2019-12-28
  * Fix Lookahead Synchronization period type
    ([#153](https://github.com/mlpack/ensmallen/pull/153)).

### ensmallen 2.11.0: "The Poster Session Is Full"
###### 2019-12-24
  * Add Lookahead
    ([#138](https://github.com/mlpack/ensmallen/pull/138)).

  * Add AdaBound and AMSBound
    ([#137](https://github.com/mlpack/ensmallen/pull/137)).

### ensmallen 2.10.5: "Fried Chicken"
###### 2019-12-13
  * SGD callback test 32-bit safety (big number)
    ([#143](https://github.com/mlpack/ensmallen/pull/143)).

  * Use "arbitrary" and "separable" terms in static function type checks
    ([#145](https://github.com/mlpack/ensmallen/pull/145)).

  * Remove 'using namespace std' from `problems/` files
    ([#147](https://github.com/mlpack/ensmallen/pull/147)).

### ensmallen 2.10.4: "Fried Chicken"
###### 2019-11-18
  * Add optional tests building.
    ([#141](https://github.com/mlpack/ensmallen/pull/141)).

  * Make code samples collapsible in the documentation.
    ([#140](https://github.com/mlpack/ensmallen/pull/140)).

### ensmallen 2.10.3: "Fried Chicken"
###### 2019-09-26
  * Fix ParallelSGD runtime bug.
    ([#135](https://github.com/mlpack/ensmallen/pull/135)).

  * Add additional L-BFGS convergence check
    ([#136](https://github.com/mlpack/ensmallen/pull/136)).

### ensmallen 2.10.2: "Fried Chicken"
###### 2019-09-11
  * Add release script to rel/ for maintainers
    ([#128](https://github.com/mlpack/ensmallen/pull/128)).

  * Fix Armadillo version check
    ([#133](https://github.com/mlpack/ensmallen/pull/133)).

### ensmallen 2.10.1: "Fried Chicken"
###### 2019-09-10
  * Documentation fix for callbacks
    ([#129](https://github.com/mlpack/ensmallen/pull/129).

  * Compatibility fixes for ensmallen 1.x
    ([#131](https://github.com/mlpack/ensmallen/pull/131)).

### ensmallen 2.10.0: "Fried Chicken"
###### 2019-09-07
  * All `Optimize()` functions now take any matrix type; so, e.g., `arma::fmat`
    or `arma::sp_mat` can be used for optimization.  See the documentation for
    more details ([#113](https://github.com/mlpack/ensmallen/pull/113),
    [#119](https://github.com/mlpack/ensmallen/pull/119)).

  * Introduce callback support.  Callbacks can be appended as the last arguments
    of an `Optimize()` call, and can perform custom behavior at different points
    during the optimization.  See the documentation for more details
    ([#119](https://github.com/mlpack/ensmallen/pull/119)).

  * Slight speedups for `FrankWolfe` optimizer
    ([#127](https://github.com/mlpack/ensmallen/pull/127)).

### ensmallen 1.16.2: "Loud Alarm Clock"
###### 2019-08-12
  * Fix PSO return type bug
    ([#126](https://github.com/mlpack/ensmallen/pull/126)).

### ensmallen 1.16.1: "Loud Alarm Clock"
###### 2019-08-11
  * Update HISTORY.md to use Markdown links to the PR and add release names.

  * Fix PSO return type bug
    ([#124](https://github.com/mlpack/ensmallen/pull/124)).

### ensmallen 1.16.0: "Loud Alarm Clock"
###### 2019-08-09
  * Add option to avoid computing exact objective at the end of the optimization
    ([#109](https://github.com/mlpack/ensmallen/pull/109)).

  * Fix handling of curvature for BigBatchSGD
    ([#118](https://github.com/mlpack/ensmallen/pull/118)).

  * Reduce runtime of tests
    ([#118](https://github.com/mlpack/ensmallen/pull/118)).

  * Introduce local-best particle swarm optimization, `LBestPSO`, for
    unconstrained optimization problems
    ([#86](https://github.com/mlpack/ensmallen/pull/86)).

### ensmallen 1.15.1: "Wrong Side Of The Road"
###### 2019-05-22
  * Fix `-Wreorder` in `qhadam` warning
    ([#115](https://github.com/mlpack/ensmallen/pull/115)).

  * Fix `-Wunused-private-field` warning in `spsa`
    ([#115](https://github.com/mlpack/ensmallen/pull/115)).

  * Add more warning output for gcc/clang
    ([#116](https://github.com/mlpack/ensmallen/pull/116)).

### ensmallen 1.15.0: "Wrong Side Of The Road"
###### 2019-05-14
  * Added QHAdam and QHSGD optimizers
    ([#81](https://github.com/mlpack/ensmallen/pull/81)).

### ensmallen 1.14.4: "Difficult Crimp"
###### 2019-05-12
  * Fixes for BigBatchSGD ([#91](https://github.com/mlpack/ensmallen/pull/91)).

### ensmallen 1.14.3: "Difficult Crimp"
###### 2019-05-06
  * Handle `eig_sym()` failures correctly
    ([#100](https://github.com/mlpack/ensmallen/pull/100)).

### ensmallen 1.14.2: "Difficult Crimp"
###### 2019-03-14
  * SPSA test tolerance fix
    ([#97](https://github.com/mlpack/ensmallen/pull/97)).

  * Minor documentation fixes (#95, #98).

  * Fix newlines at end of file
    ([#92](https://github.com/mlpack/ensmallen/pull/92)).

### ensmallen 1.14.1: "Difficult Crimp"
###### 2019-03-09
  * Fixes for SPSA ([#87](https://github.com/mlpack/ensmallen/pull/87)).

  * Optimized CNE and DE ([#90](https://github.com/mlpack/ensmallen/pull/90)).
    Changed initial population generation in CNE to be a normal distribution
    about the given starting point, which should accelerate convergence.

### ensmallen 1.14.0: "Difficult Crimp"
###### 2019-02-20
  * Add DE optimizer ([#77](https://github.com/mlpack/ensmallen/pull/77)).

  * Fix for Cholesky decomposition in CMAES
    ([#83](https://github.com/mlpack/ensmallen/pull/83)).

### ensmallen 1.13.2: "Coronavirus Invasion"
###### 2019-02-18
 * Minor documentation fixes ([#82](https://github.com/mlpack/ensmallen/pull/82)).

### ensmallen 1.13.1: "Coronavirus Invasion"
###### 2019-01-24
 * Fix -Wreorder warning ([#75](https://github.com/mlpack/ensmallen/pull/75)).

### ensmallen 1.13.0: "Coronavirus Invasion"
###### 2019-01-14
 * Enhance options for AugLagrangian optimizer
   ([#66](https://github.com/mlpack/ensmallen/pull/66)).

 * Add SPSA optimizer ([#69](https://github.com/mlpack/ensmallen/pull/69)).

### ensmallen 1.12.2: "New Year's Party"
###### 2019-01-05
 * Fix list of contributors.

### ensmallen 1.12.1: "New Year's Party"
###### 2019-01-03
 * Make sure all files end with newlines.

### ensmallen 1.12.0: "New Year's Party"
###### 2018-12-30
 * Add link to ensmallen PDF to README.md.

 * Minor documentation fixes.  Remove too-verbose documentation from source for
   each optimizer ([#61](https://github.com/mlpack/ensmallen/pull/61)).

 * Add FTML optimizer ([#48](https://github.com/mlpack/ensmallen/pull/48)).

 * Add SWATS optimizer ([#42](https://github.com/mlpack/ensmallen/pull/42)).

 * Add Padam optimizer ([#46](https://github.com/mlpack/ensmallen/pull/46)).

 * Add Eve optimizer ([#45](https://github.com/mlpack/ensmallen/pull/45)).

 * Add ResetPolicy() to SGD-like optimizers
   ([#60](https://github.com/mlpack/ensmallen/pull/60)).

### ensmallen 1.11.1: "Jet Lag"
###### 2018-11-29
 * Minor documentation fixes.

### ensmallen 1.11.0: "Jet Lag"
###### 2018-11-28
 * Add WNGrad optimizer.

 * Fix header name in documentation samples.

### ensmallen 1.10.1: "Corporate Catabolism"
###### 2018-11-16
 * Fixes for GridSearch optimizer.

 * Include documentation with release.

### ensmallen 1.10.0: "Corporate Catabolism"
###### 2018-10-20
 * Initial release.

 * Includes the ported optimization framework from mlpack
   (http://www.mlpack.org/).<|MERGE_RESOLUTION|>--- conflicted
+++ resolved
@@ -1,14 +1,10 @@
 ### ensmallen ?.??.?: "???"
 ###### ????-??-??
-<<<<<<< HEAD
  * Add MOEA/D optimizer for multi-objective functions
     ([#210](https://github.com/mlpack/ensmallen/pull/210))
-    
-=======
 
 ### ensmallen 2.14.0: "No Direction Home"
 ###### 2020-08-10
->>>>>>> a2ddf513
  * Add NSGA2 optimizer for multi-objective functions
     ([#149](https://github.com/mlpack/ensmallen/pull/149)).
 
