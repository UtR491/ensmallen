### ensmallen ?.??.?
###### ????-??-??
<<<<<<< HEAD
  * Add Lookahead
    ([#138](https://github.com/mlpack/ensmallen/pull/138)).
=======
  * Add AdaBound and AMSBound
    ([#137](https://github.com/mlpack/ensmallen/pull/137)).
>>>>>>> 9efcda94

### ensmallen 2.10.5
###### 2019-12-13
  * SGD callback test 32-bit safety (big number)
    ([#143](https://github.com/mlpack/ensmallen/pull/143)).

  * Use "arbitrary" and "separable" terms in static function type checks
    ([#145](https://github.com/mlpack/ensmallen/pull/145)).

  * Remove 'using namespace std' from `problems/` files
    ([#147](https://github.com/mlpack/ensmallen/pull/147)).

### ensmallen 2.10.4: "Fried Chicken"
###### 2019-11-18
  * Add optional tests building.
    ([#141](https://github.com/mlpack/ensmallen/pull/141)).

  * Make code samples collapsible in the documentation.
    ([#140](https://github.com/mlpack/ensmallen/pull/140)).

### ensmallen 2.10.3: "Fried Chicken"
###### 2019-09-26
  * Fix ParallelSGD runtime bug.
    ([#135](https://github.com/mlpack/ensmallen/pull/135)).

  * Add additional L-BFGS convergence check
    ([#136](https://github.com/mlpack/ensmallen/pull/136)).

### ensmallen 2.10.2: "Fried Chicken"
###### 2019-09-11
  * Add release script to rel/ for maintainers
    ([#128](https://github.com/mlpack/ensmallen/pull/128)).

  * Fix Armadillo version check
    ([#133](https://github.com/mlpack/ensmallen/pull/133)).

### ensmallen 2.10.1: "Fried Chicken"
###### 2019-09-10
  * Documentation fix for callbacks
    ([#129](https://github.com/mlpack/ensmallen/pull/129).

  * Compatibility fixes for ensmallen 1.x
    ([#131](https://github.com/mlpack/ensmallen/pull/131)).

### ensmallen 2.10.0: "Fried Chicken"
###### 2019-09-07
  * All `Optimize()` functions now take any matrix type; so, e.g., `arma::fmat`
    or `arma::sp_mat` can be used for optimization.  See the documentation for
    more details ([#113](https://github.com/mlpack/ensmallen/pull/113),
    [#119](https://github.com/mlpack/ensmallen/pull/119)).

  * Introduce callback support.  Callbacks can be appended as the last arguments
    of an `Optimize()` call, and can perform custom behavior at different points
    during the optimization.  See the documentation for more details
    ([#119](https://github.com/mlpack/ensmallen/pull/119)).

  * Slight speedups for `FrankWolfe` optimizer
    ([#127](https://github.com/mlpack/ensmallen/pull/127)).

### ensmallen 1.16.2: "Loud Alarm Clock"
###### 2019-08-12
  * Fix PSO return type bug
    ([#126](https://github.com/mlpack/ensmallen/pull/126)).

### ensmallen 1.16.1: "Loud Alarm Clock"
###### 2019-08-11
  * Update HISTORY.md to use Markdown links to the PR and add release names.

  * Fix PSO return type bug
    ([#124](https://github.com/mlpack/ensmallen/pull/124)).

### ensmallen 1.16.0: "Loud Alarm Clock"
###### 2019-08-09
  * Add option to avoid computing exact objective at the end of the optimization
    ([#109](https://github.com/mlpack/ensmallen/pull/109)).

  * Fix handling of curvature for BigBatchSGD
    ([#118](https://github.com/mlpack/ensmallen/pull/118)).

  * Reduce runtime of tests
    ([#118](https://github.com/mlpack/ensmallen/pull/118)).

  * Introduce local-best particle swarm optimization, `LBestPSO`, for
    unconstrained optimization problems
    ([#86](https://github.com/mlpack/ensmallen/pull/86)).

### ensmallen 1.15.1: "Wrong Side Of The Road"
###### 2019-05-22
  * Fix `-Wreorder` in `qhadam` warning
    ([#115](https://github.com/mlpack/ensmallen/pull/115)).

  * Fix `-Wunused-private-field` warning in `spsa`
    ([#115](https://github.com/mlpack/ensmallen/pull/115)).

  * Add more warning output for gcc/clang
    ([#116](https://github.com/mlpack/ensmallen/pull/116)).

### ensmallen 1.15.0: "Wrong Side Of The Road"
###### 2019-05-14
  * Added QHAdam and QHSGD optimizers
    ([#81](https://github.com/mlpack/ensmallen/pull/81)).

### ensmallen 1.14.4: "Difficult Crimp"
###### 2019-05-12
  * Fixes for BigBatchSGD ([#91](https://github.com/mlpack/ensmallen/pull/91)).

### ensmallen 1.14.3: "Difficult Crimp"
###### 2019-05-06
  * Handle `eig_sym()` failures correctly
    ([#100](https://github.com/mlpack/ensmallen/pull/100)).

### ensmallen 1.14.2: "Difficult Crimp"
###### 2019-03-14
  * SPSA test tolerance fix
    ([#97](https://github.com/mlpack/ensmallen/pull/97)).

  * Minor documentation fixes (#95, #98).

  * Fix newlines at end of file
    ([#92](https://github.com/mlpack/ensmallen/pull/92)).

### ensmallen 1.14.1: "Difficult Crimp"
###### 2019-03-09
  * Fixes for SPSA ([#87](https://github.com/mlpack/ensmallen/pull/87)).

  * Optimized CNE and DE ([#90](https://github.com/mlpack/ensmallen/pull/90)).
    Changed initial population generation in CNE to be a normal distribution
    about the given starting point, which should accelerate convergence.

### ensmallen 1.14.0: "Difficult Crimp"
###### 2019-02-20
  * Add DE optimizer ([#77](https://github.com/mlpack/ensmallen/pull/77)).

  * Fix for Cholesky decomposition in CMAES
    ([#83](https://github.com/mlpack/ensmallen/pull/83)).

### ensmallen 1.13.2: "Coronavirus Invasion"
###### 2019-02-18
 * Minor documentation fixes ([#82](https://github.com/mlpack/ensmallen/pull/82)).

### ensmallen 1.13.1: "Coronavirus Invasion"
###### 2019-01-24
 * Fix -Wreorder warning ([#75](https://github.com/mlpack/ensmallen/pull/75)).

### ensmallen 1.13.0: "Coronavirus Invasion"
###### 2019-01-14
 * Enhance options for AugLagrangian optimizer
   ([#66](https://github.com/mlpack/ensmallen/pull/66)).

 * Add SPSA optimizer ([#69](https://github.com/mlpack/ensmallen/pull/69)).

### ensmallen 1.12.2: "New Year's Party"
###### 2019-01-05
 * Fix list of contributors.

### ensmallen 1.12.1: "New Year's Party"
###### 2019-01-03
 * Make sure all files end with newlines.

### ensmallen 1.12.0: "New Year's Party"
###### 2018-12-30
 * Add link to ensmallen PDF to README.md.

 * Minor documentation fixes.  Remove too-verbose documentation from source for
   each optimizer ([#61](https://github.com/mlpack/ensmallen/pull/61)).

 * Add FTML optimizer ([#48](https://github.com/mlpack/ensmallen/pull/48)).

 * Add SWATS optimizer ([#42](https://github.com/mlpack/ensmallen/pull/42)).

 * Add Padam optimizer ([#46](https://github.com/mlpack/ensmallen/pull/46)).

 * Add Eve optimizer ([#45](https://github.com/mlpack/ensmallen/pull/45)).

 * Add ResetPolicy() to SGD-like optimizers
   ([#60](https://github.com/mlpack/ensmallen/pull/60)).

### ensmallen 1.11.1: "Jet Lag"
###### 2018-11-29
 * Minor documentation fixes.

### ensmallen 1.11.0: "Jet Lag"
###### 2018-11-28
 * Add WNGrad optimizer.

 * Fix header name in documentation samples.

### ensmallen 1.10.1: "Corporate Catabolism"
###### 2018-11-16
 * Fixes for GridSearch optimizer.

 * Include documentation with release.

### ensmallen 1.10.0: "Corporate Catabolism"
###### 2018-10-20
 * Initial release.

 * Includes the ported optimization framework from mlpack
   (http://www.mlpack.org/).<|MERGE_RESOLUTION|>--- conflicted
+++ resolved
@@ -1,12 +1,10 @@
 ### ensmallen ?.??.?
 ###### ????-??-??
-<<<<<<< HEAD
   * Add Lookahead
     ([#138](https://github.com/mlpack/ensmallen/pull/138)).
-=======
+
   * Add AdaBound and AMSBound
     ([#137](https://github.com/mlpack/ensmallen/pull/137)).
->>>>>>> 9efcda94
 
 ### ensmallen 2.10.5
 ###### 2019-12-13
