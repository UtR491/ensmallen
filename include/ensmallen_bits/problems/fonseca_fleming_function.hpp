--- conflicted
+++ resolved
@@ -77,14 +77,12 @@
              -pow(static_cast<double>(coords[1]) - 1.0 / sqrt(3.0), 2.0)
              -pow(static_cast<double>(coords[2]) - 1.0 / sqrt(3.0), 2.0)
         );
-<<<<<<< HEAD
     }
     arma::Col<size_t> Shuffle(size_t& populationSize)
     {
       return arma::shuffle(arma::linspace<arma::Col<size_t> >(0,
             populationSize -1));
-=======
->>>>>>> 60a99f78
+
     }
   } objectiveA;
 
@@ -92,19 +90,11 @@
   {
     typename MatType::elem_type Evaluate(const MatType& coords)
     {
-<<<<<<< HEAD
-      return 1.0 - exp(
-          -pow(static_cast<double>(coords[0]) + 1.0 / sqrt(3.0), 2.0)
-          -pow(static_cast<double>(coords[1]) + 1.0 / sqrt(3.0), 2.0)
-          -pow(static_cast<double>(coords[2]) + 1.0 / sqrt(3.0), 2.0)
-          );
-=======
         return 1.0 - exp(
             -pow(static_cast<double>(coords[0]) + 1.0 / sqrt(3.0), 2.0)
             -pow(static_cast<double>(coords[1]) + 1.0 / sqrt(3.0), 2.0)
             -pow(static_cast<double>(coords[2]) + 1.0 / sqrt(3.0), 2.0)
         );
->>>>>>> 60a99f78
     }
   } objectiveB;
 
